/*
 * Copyright 2002-2019 the original author or authors.
 *
 * Licensed under the Apache License, Version 2.0 (the "License");
 * you may not use this file except in compliance with the License.
 * You may obtain a copy of the License at
 *
 *      https://www.apache.org/licenses/LICENSE-2.0
 *
 * Unless required by applicable law or agreed to in writing, software
 * distributed under the License is distributed on an "AS IS" BASIS,
 * WITHOUT WARRANTIES OR CONDITIONS OF ANY KIND, either express or implied.
 * See the License for the specific language governing permissions and
 * limitations under the License.
 */
package org.springframework.security.config.annotation.rsocket;

import io.rsocket.RSocketFactory;
import io.rsocket.exceptions.ApplicationErrorException;
import io.rsocket.frame.decoder.PayloadDecoder;
import io.rsocket.transport.netty.server.CloseableChannel;
import io.rsocket.transport.netty.server.TcpServerTransport;
import org.junit.After;
import org.junit.Before;
import org.junit.Test;
import org.junit.runner.RunWith;
import org.springframework.beans.factory.annotation.Autowired;
import org.springframework.context.annotation.Bean;
import org.springframework.context.annotation.Configuration;
import org.springframework.messaging.handler.annotation.MessageMapping;
import org.springframework.messaging.rsocket.RSocketRequester;
import org.springframework.messaging.rsocket.RSocketStrategies;
import org.springframework.messaging.rsocket.annotation.support.RSocketMessageHandler;
import org.springframework.security.config.Customizer;
import org.springframework.security.core.userdetails.MapReactiveUserDetailsService;
import org.springframework.security.core.userdetails.User;
import org.springframework.security.core.userdetails.UserDetails;
import org.springframework.security.rsocket.core.PayloadSocketAcceptorInterceptor;
import org.springframework.security.rsocket.core.SecuritySocketAcceptorInterceptor;
import org.springframework.security.rsocket.metadata.BasicAuthenticationEncoder;
import org.springframework.security.rsocket.metadata.UsernamePasswordMetadata;
import org.springframework.stereotype.Controller;
import org.springframework.test.context.ContextConfiguration;
import org.springframework.test.context.junit4.SpringRunner;

import java.util.ArrayList;
import java.util.List;

import static org.assertj.core.api.Assertions.assertThat;
import static org.assertj.core.api.Assertions.assertThatCode;

/**
 * @author Rob Winch
<<<<<<< HEAD
 * @author Luis Felipe Vega
 * @author Jesús Ascama Arias
 * @author Manuel Tejeda
=======
 * @author Ebert Toribio
>>>>>>> 3a661917
 */
@ContextConfiguration
@RunWith(SpringRunner.class)
public class RSocketMessageHandlerConnectionITests {
	@Autowired
	RSocketMessageHandler handler;

	@Autowired
	SecuritySocketAcceptorInterceptor interceptor;

	@Autowired
	ServerController controller;

	private CloseableChannel server;

	private RSocketRequester requester;

	@Before
	public void setup() {
		this.server = RSocketFactory.receive()
				.frameDecoder(PayloadDecoder.ZERO_COPY)
				.addSocketAcceptorPlugin(this.interceptor)
				.acceptor(this.handler.responder())
				.transport(TcpServerTransport.create("localhost", 0))
				.start()
				.block();
	}

	@After
	public void dispose() {
		this.requester.rsocket().dispose();
		this.server.dispose();
		this.controller.payloads.clear();
	}

	@Test
	public void routeWhenAuthorized() {
		UsernamePasswordMetadata credentials =
				new UsernamePasswordMetadata("user", "password");
		this.requester = requester()
				.setupMetadata(credentials, UsernamePasswordMetadata.BASIC_AUTHENTICATION_MIME_TYPE)
				.connectTcp(this.server.address().getHostName(), this.server.address().getPort())
				.block();

		String hiRob = this.requester.route("secure.retrieve-mono")
				.data("rob")
				.retrieveMono(String.class)
				.block();

		assertThat(hiRob).isEqualTo("Hi rob");
	}

	@Test
	public void routeWhenNotAuthorized() {
		UsernamePasswordMetadata credentials = new UsernamePasswordMetadata("user", "password");
		this.requester = requester()
				.setupMetadata(credentials, UsernamePasswordMetadata.BASIC_AUTHENTICATION_MIME_TYPE)
				.connectTcp(this.server.address().getHostName(), this.server.address().getPort())
				.block();

		assertThatCode(() -> this.requester.route("secure.admin.retrieve-mono")
				.data("data")
				.retrieveMono(String.class)
				.block())
			.isInstanceOf(ApplicationErrorException.class);
	}

	@Test
	public void routeWhenStreamCredentialsAuthorized() {
		UsernamePasswordMetadata connectCredentials = new UsernamePasswordMetadata("user", "password");
		this.requester = requester()
				.setupMetadata(connectCredentials, UsernamePasswordMetadata.BASIC_AUTHENTICATION_MIME_TYPE)
				.connectTcp(this.server.address().getHostName(), this.server.address().getPort())
				.block();

		String hiRob = this.requester.route("secure.admin.retrieve-mono")
				.metadata(new UsernamePasswordMetadata("admin", "password"), UsernamePasswordMetadata.BASIC_AUTHENTICATION_MIME_TYPE)
				.data("rob")
				.retrieveMono(String.class)
				.block();

		assertThat(hiRob).isEqualTo("Hi rob");
	}

	@Test
	public void routeWhenStreamCredentialsHaveAuthority() {
		UsernamePasswordMetadata connectCredentials = new UsernamePasswordMetadata("user", "password");
		this.requester = requester()
				.setupMetadata(connectCredentials, UsernamePasswordMetadata.BASIC_AUTHENTICATION_MIME_TYPE)
				.connectTcp(this.server.address().getHostName(), this.server.address().getPort())
				.block();

		String hiUser = this.requester.route("secure.authority.retrieve-mono")
				.metadata(new UsernamePasswordMetadata("admin", "password"), UsernamePasswordMetadata.BASIC_AUTHENTICATION_MIME_TYPE)
				.data("Felipe")
				.retrieveMono(String.class)
				.block();

		assertThat(hiUser).isEqualTo("Hi Felipe");
	}

	@Test
	public void connectWhenNotAuthenticated() {
		this.requester = requester()
				.connectTcp(this.server.address().getHostName(), this.server.address().getPort())
				.block();

		assertThatCode(() -> this.requester.route("retrieve-mono")
				.data("data")
				.retrieveMono(String.class)
				.block())
				.isNotNull();
		// FIXME: https://github.com/rsocket/rsocket-java/issues/686
		//			.isInstanceOf(RejectedSetupException.class);
	}

	@Test
	public void connectWhenNotAuthorized() {
		UsernamePasswordMetadata credentials = new UsernamePasswordMetadata("evil", "password");
		this.requester = requester()
				.setupMetadata(credentials, UsernamePasswordMetadata.BASIC_AUTHENTICATION_MIME_TYPE)
				.connectTcp(this.server.address().getHostName(), this.server.address().getPort())
				.block();

		assertThatCode(() -> this.requester.route("retrieve-mono")
				.data("data")
				.retrieveMono(String.class)
				.block())
			.isNotNull();
//		 FIXME: https://github.com/rsocket/rsocket-java/issues/686
//			.isInstanceOf(RejectedSetupException.class);
	}

	@Test
<<<<<<< HEAD
	public void connectionDenied() {
		UsernamePasswordMetadata credentials = new UsernamePasswordMetadata("user", "password");
		this.requester = requester()
				.setupMetadata(credentials, UsernamePasswordMetadata.BASIC_AUTHENTICATION_MIME_TYPE)
				.connectTcp(this.server.address().getHostName(), this.server.address().getPort())
				.block();

		assertThatCode(() -> this.requester.route("prohibit")
				.data("data")
				.retrieveMono(String.class)
				.block())
				.isInstanceOf(ApplicationErrorException.class);
	}

	@Test
	public void connectWithAnyRole() {
		UsernamePasswordMetadata credentials =
				new UsernamePasswordMetadata("user", "password");
=======
	public void connectWithAnyAuthority() {
		UsernamePasswordMetadata credentials =
				new UsernamePasswordMetadata("ebert", "ebert");
>>>>>>> 3a661917
		this.requester = requester()
				.setupMetadata(credentials, UsernamePasswordMetadata.BASIC_AUTHENTICATION_MIME_TYPE)
				.connectTcp(this.server.address().getHostName(), this.server.address().getPort())
				.block();

<<<<<<< HEAD
		String hiRob = this.requester.route("anyroute")
				.data("rob")
				.retrieveMono(String.class)
				.block();

		assertThat(hiRob).isEqualTo("Hi rob");
=======
		String hiEbert = this.requester.route("management.users")
				.data("ebert")
				.retrieveMono(String.class)
				.block();

		assertThat(hiEbert).isEqualTo("Hi ebert");
>>>>>>> 3a661917
	}

	private RSocketRequester.Builder requester() {
		return RSocketRequester.builder()
				.rsocketStrategies(this.handler.getRSocketStrategies());
	}


	@Configuration
	@EnableRSocketSecurity
	static class Config {

		@Bean
		public ServerController controller() {
			return new ServerController();
		}

		@Bean
		public RSocketMessageHandler messageHandler() {
			RSocketMessageHandler handler = new RSocketMessageHandler();
			handler.setRSocketStrategies(rsocketStrategies());
			return handler;
		}

		@Bean
		public RSocketStrategies rsocketStrategies() {
			return RSocketStrategies.builder()
					.encoder(new BasicAuthenticationEncoder())
					.build();
		}

		@Bean
		MapReactiveUserDetailsService uds() {
			UserDetails admin = User.withDefaultPasswordEncoder()
					.username("admin")
					.password("password")
					.roles("USER", "ADMIN", "SETUP")
					.build();
			UserDetails user = User.withDefaultPasswordEncoder()
					.username("user")
					.password("password")
					.roles("USER", "SETUP")
					.build();
			UserDetails manager = User.withDefaultPasswordEncoder()
					.username("ebert")
					.password("ebert")
					.roles("SETUP", "MANAGER")
					.build();

			UserDetails evil = User.withDefaultPasswordEncoder()
					.username("evil")
					.password("password")
					.roles("EVIL")
					.build();
			return new MapReactiveUserDetailsService(admin, user, manager, evil);
		}

		@Bean
		PayloadSocketAcceptorInterceptor rsocketInterceptor(RSocketSecurity rsocket) {
			rsocket
				.authorizePayload(authorize ->
					authorize
						.setup().hasRole("SETUP")
						.route("secure.admin.*").hasRole("ADMIN")
						.route("secure.**").hasRole("USER")
<<<<<<< HEAD
						.route("secure.authority.*").hasAuthority("ROLE_USER")
						.route("prohibit").denyAll()
=======
						.route("management.*").hasAnyAuthority("ROLE_MANAGER")
>>>>>>> 3a661917
						.anyRequest().permitAll()
				)
				.basicAuthentication(Customizer.withDefaults());
			return rsocket.build();
		}
	}

	@Controller
	static class ServerController {
		private List<String> payloads = new ArrayList<>();

		@MessageMapping("**")
		String connect(String payload) {
			return "Hi " + payload;
		}
	}

}<|MERGE_RESOLUTION|>--- conflicted
+++ resolved
@@ -51,13 +51,10 @@
 
 /**
  * @author Rob Winch
-<<<<<<< HEAD
  * @author Luis Felipe Vega
  * @author Jesús Ascama Arias
  * @author Manuel Tejeda
-=======
  * @author Ebert Toribio
->>>>>>> 3a661917
  */
 @ContextConfiguration
 @RunWith(SpringRunner.class)
@@ -192,7 +189,6 @@
 	}
 
 	@Test
-<<<<<<< HEAD
 	public void connectionDenied() {
 		UsernamePasswordMetadata credentials = new UsernamePasswordMetadata("user", "password");
 		this.requester = requester()
@@ -211,31 +207,34 @@
 	public void connectWithAnyRole() {
 		UsernamePasswordMetadata credentials =
 				new UsernamePasswordMetadata("user", "password");
-=======
+		this.requester = requester()
+				.setupMetadata(credentials, UsernamePasswordMetadata.BASIC_AUTHENTICATION_MIME_TYPE)
+				.connectTcp(this.server.address().getHostName(), this.server.address().getPort())
+				.block();
+
+		String hiRob = this.requester.route("anyroute")
+				.data("rob")
+				.retrieveMono(String.class)
+				.block();
+
+		assertThat(hiRob).isEqualTo("Hi rob");
+	}
+
+	@Test
 	public void connectWithAnyAuthority() {
 		UsernamePasswordMetadata credentials =
-				new UsernamePasswordMetadata("ebert", "ebert");
->>>>>>> 3a661917
-		this.requester = requester()
-				.setupMetadata(credentials, UsernamePasswordMetadata.BASIC_AUTHENTICATION_MIME_TYPE)
-				.connectTcp(this.server.address().getHostName(), this.server.address().getPort())
-				.block();
-
-<<<<<<< HEAD
-		String hiRob = this.requester.route("anyroute")
-				.data("rob")
-				.retrieveMono(String.class)
-				.block();
-
-		assertThat(hiRob).isEqualTo("Hi rob");
-=======
+				new UsernamePasswordMetadata("admin", "password");
+		this.requester = requester()
+				.setupMetadata(credentials, UsernamePasswordMetadata.BASIC_AUTHENTICATION_MIME_TYPE)
+				.connectTcp(this.server.address().getHostName(), this.server.address().getPort())
+				.block();
+
 		String hiEbert = this.requester.route("management.users")
-				.data("ebert")
-				.retrieveMono(String.class)
-				.block();
-
-		assertThat(hiEbert).isEqualTo("Hi ebert");
->>>>>>> 3a661917
+				.data("admin")
+				.retrieveMono(String.class)
+				.block();
+
+		assertThat(hiEbert).isEqualTo("Hi admin");
 	}
 
 	private RSocketRequester.Builder requester() {
@@ -279,18 +278,13 @@
 					.password("password")
 					.roles("USER", "SETUP")
 					.build();
-			UserDetails manager = User.withDefaultPasswordEncoder()
-					.username("ebert")
-					.password("ebert")
-					.roles("SETUP", "MANAGER")
-					.build();
 
 			UserDetails evil = User.withDefaultPasswordEncoder()
 					.username("evil")
 					.password("password")
 					.roles("EVIL")
 					.build();
-			return new MapReactiveUserDetailsService(admin, user, manager, evil);
+			return new MapReactiveUserDetailsService(admin, user, evil);
 		}
 
 		@Bean
@@ -301,12 +295,9 @@
 						.setup().hasRole("SETUP")
 						.route("secure.admin.*").hasRole("ADMIN")
 						.route("secure.**").hasRole("USER")
-<<<<<<< HEAD
 						.route("secure.authority.*").hasAuthority("ROLE_USER")
+						.route("management.*").hasAnyAuthority("ROLE_ADMIN")
 						.route("prohibit").denyAll()
-=======
-						.route("management.*").hasAnyAuthority("ROLE_MANAGER")
->>>>>>> 3a661917
 						.anyRequest().permitAll()
 				)
 				.basicAuthentication(Customizer.withDefaults());
